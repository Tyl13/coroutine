//go:build !durable

package testdata

import (
	"unsafe"

	"github.com/stealthrocket/coroutine"
)

//go:generate coroc --output coroutine_durable.go --tags durable

func Identity(n int) {
	coroutine.Yield[int, any](n)
}

func SquareGenerator(n int) {
	for i := 1; i <= n; i++ {
		coroutine.Yield[int, any](i * i)
	}
}

func SquareGeneratorTwice(n int) {
	SquareGenerator(n)
	SquareGenerator(n)
}

func EvenSquareGenerator(n int) {
	for i := 1; i <= n; i++ {
		if mod2 := i % 2; mod2 == 0 {
			coroutine.Yield[int, any](i * i)
		}
	}
}

func NestedLoops(n int) {
	for i := 1; i <= n; i++ {
		for j := 1; j <= n; j++ {
			for k := 1; k <= n; k++ {
				coroutine.Yield[int, any](i * j * k)
			}
		}
	}
}

func FizzBuzzIfGenerator(n int) {
	for i := 1; i <= n; i++ {
		if i%3 == 0 && i%5 == 0 {
			coroutine.Yield[int, any](FizzBuzz)
		} else if i%3 == 0 {
			coroutine.Yield[int, any](Fizz)
		} else if mod5 := i % 5; mod5 == 0 {
			coroutine.Yield[int, any](Buzz)
		} else {
			coroutine.Yield[int, any](i)
		}
	}
}

func FizzBuzzSwitchGenerator(n int) {
	for i := 1; i <= n; i++ {
		switch {
		case i%3 == 0 && i%5 == 0:
			coroutine.Yield[int, any](FizzBuzz)
		case i%3 == 0:
			coroutine.Yield[int, any](Fizz)
		case i%5 == 0:
			coroutine.Yield[int, any](Buzz)
		default:
			coroutine.Yield[int, any](i)
		}
	}
}

func Shadowing(_ int) {
	i := 0
	coroutine.Yield[int, any](i) // 0

	if i := 1; true {
		coroutine.Yield[int, any](i) // 1
	}
	coroutine.Yield[int, any](i) // 0

	for i := 1; i < 3; i++ {
		coroutine.Yield[int, any](i) // 1, 2
	}
	coroutine.Yield[int, any](i) // 0

	switch i := 1; i {
	case 1:
		switch i := 2; i {
		default:
			coroutine.Yield[int, any](i) // 2
		}
		coroutine.Yield[int, any](i) // 1
	}

	coroutine.Yield[int, any](i) // 0
	{
		i := 1
		{
			i := 2
			coroutine.Yield[int, any](i) // 2
		}
		coroutine.Yield[int, any](i) // 1
	}

	coroutine.Yield[int, any](i) // 0
	var j = i
	{
		j := 1
		coroutine.Yield[int, any](j) // 1
	}
	coroutine.Yield[int, any](j) // 0

	const k = 11
	{
		const k = 12
		{
			k := 13
			coroutine.Yield[int, any](k) // 13
		}
		coroutine.Yield[int, any](k) // 12
	}
	coroutine.Yield[int, any](k) // 11

	type foo uint16
	{
		type foo uint32
		coroutine.Yield[int, any](int(unsafe.Sizeof(foo(0)))) // 4
	}
	coroutine.Yield[int, any](int(unsafe.Sizeof(foo(0)))) // 2

	const siz = 1
	type baz [siz]uint8
	{
		type bar [siz]uint8
		coroutine.Yield[int, any](int(unsafe.Sizeof(bar{}))) // 1
		const siz = unsafe.Sizeof(bar{}) * 2
		type baz [siz]uint8
		coroutine.Yield[int, any](int(unsafe.Sizeof(baz{}))) // 2
	}
	coroutine.Yield[int, any](int(unsafe.Sizeof(baz{}))) // 1
}

func RangeSliceIndexGenerator(_ int) {
	for i := range []int{10, 20, 30} {
		coroutine.Yield[int, any](i)
	}
}

func RangeArrayIndexValueGenerator(_ int) {
	for i, v := range [...]int{10, 20, 30} {
		coroutine.Yield[int, any](i)
		coroutine.Yield[int, any](v)
	}
}

<<<<<<< HEAD
func LoopBreakAndContinue(_ int) {
	for i := 0; i < 10; i++ {
		if i%2 == 0 {
			continue
		}
		if i > 5 {
			break
		}
		coroutine.Yield[int, any](i)
=======
func TypeSwitchingGenerator(_ int) {
	for _, val := range []any{int8(10), int16(20), int32(30), int64(40)} {
		switch val.(type) {
		case int8:
			coroutine.Yield[int, any](1)
		case int16:
			coroutine.Yield[int, any](2)
		case int32:
			coroutine.Yield[int, any](4)
		case int64:
			coroutine.Yield[int, any](8)
		}
		switch v := val.(type) {
		case int8:
			coroutine.Yield[int, any](int(v))
		case int16:
			coroutine.Yield[int, any](int(v))
		case int32:
			coroutine.Yield[int, any](int(v))
		case int64:
			coroutine.Yield[int, any](int(v))
		}
>>>>>>> fde17e11
	}
}<|MERGE_RESOLUTION|>--- conflicted
+++ resolved
@@ -156,17 +156,6 @@
 	}
 }
 
-<<<<<<< HEAD
-func LoopBreakAndContinue(_ int) {
-	for i := 0; i < 10; i++ {
-		if i%2 == 0 {
-			continue
-		}
-		if i > 5 {
-			break
-		}
-		coroutine.Yield[int, any](i)
-=======
 func TypeSwitchingGenerator(_ int) {
 	for _, val := range []any{int8(10), int16(20), int32(30), int64(40)} {
 		switch val.(type) {
@@ -189,6 +178,17 @@
 		case int64:
 			coroutine.Yield[int, any](int(v))
 		}
->>>>>>> fde17e11
+	}
+}
+
+func LoopBreakAndContinue(_ int) {
+	for i := 0; i < 10; i++ {
+		if i%2 == 0 {
+			continue
+		}
+		if i > 5 {
+			break
+		}
+		coroutine.Yield[int, any](i)
 	}
 }
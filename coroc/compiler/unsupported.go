package compiler

import (
	"fmt"
	"go/ast"
	"go/token"
	"go/types"
)

// unsupported checks a function for unsupported language features.
func unsupported(decl *ast.FuncDecl, info *types.Info) (err error) {
	ast.Inspect(decl, func(node ast.Node) bool {
<<<<<<< HEAD
		stmt, ok := node.(ast.Stmt)
		if !ok {
			return true
		}
		switch n := stmt.(type) {
		// Not yet supported:
		case *ast.DeferStmt:
			err = fmt.Errorf("not implemented: defer")
		case *ast.GoStmt:
			err = fmt.Errorf("not implemented: go")
		case *ast.LabeledStmt:
			err = fmt.Errorf("not implemented: labels")
		case *ast.SelectStmt:
			err = fmt.Errorf("not implemented: select")
		case *ast.CommClause:
			err = fmt.Errorf("not implemented: select case")

		// Partially supported:
		case *ast.RangeStmt:
			switch t := info.TypeOf(n.X).(type) {
			case *types.Array, *types.Slice:
			default:
				err = fmt.Errorf("not implemented: for range for %T", t) // e.g. *types.Map
			}
		case *ast.BranchStmt:
			if n.Tok == token.GOTO {
				err = fmt.Errorf("not implemented: goto")
			} else if n.Tok == token.FALLTHROUGH {
				err = fmt.Errorf("not implemented: fallthrough")
			} else if n.Tok == token.BREAK {
				err = fmt.Errorf("not implemented: break")
			} else if n.Tok == token.CONTINUE {
				err = fmt.Errorf("not implemented: continue")
			} else if n.Label != nil {
				err = fmt.Errorf("not implemented: labeled branch")
=======
		switch nn := node.(type) {
		case ast.Expr:
			switch nn.(type) {
			case *ast.FuncLit:
				err = fmt.Errorf("not implemented: func literals")
>>>>>>> efe4da11
			}
		case ast.Stmt:
			switch n := nn.(type) {
			// Not yet supported:
			case *ast.DeferStmt:
				err = fmt.Errorf("not implemented: defer")
			case *ast.GoStmt:
				err = fmt.Errorf("not implemented: go")
			case *ast.LabeledStmt:
				err = fmt.Errorf("not implemented: labels")
			case *ast.TypeSwitchStmt:
				err = fmt.Errorf("not implemented: type switch")
			case *ast.SelectStmt:
				err = fmt.Errorf("not implemented: select")
			case *ast.CommClause:
				err = fmt.Errorf("not implemented: select case")

			// Partially supported:
			case *ast.RangeStmt:
				switch t := info.TypeOf(n.X).(type) {
				case *types.Array, *types.Slice:
				default:
					err = fmt.Errorf("not implemented: for range for %T", t) // e.g. *types.Map
				}
			case *ast.BranchStmt:
				if n.Tok == token.GOTO {
					err = fmt.Errorf("not implemented: goto")
				} else if n.Tok == token.FALLTHROUGH {
					err = fmt.Errorf("not implemented: fallthrough")
				} else if n.Tok == token.BREAK {
					err = fmt.Errorf("not implemented: break")
				} else if n.Tok == token.CONTINUE {
					err = fmt.Errorf("not implemented: continue")
				} else if n.Label != nil {
					err = fmt.Errorf("not implemented: labeled branch")
				}
			case *ast.ForStmt:
				// Since we aren't desugaring for loop post iteration
				// statements yet, check that it's a simple increment
				// or decrement.
				switch p := n.Post.(type) {
				case nil:
				case *ast.IncDecStmt:
					if _, ok := p.X.(*ast.Ident); !ok {
						err = fmt.Errorf("not implemented: for post inc/dec %T", p.X)
					}
				default:
					err = fmt.Errorf("not implemented: for post %T", p)
				}

<<<<<<< HEAD
		// Fully supported:
		case *ast.AssignStmt:
		case *ast.BlockStmt:
		case *ast.CaseClause:
		case *ast.DeclStmt:
		case *ast.EmptyStmt:
		case *ast.ExprStmt:
		case *ast.IfStmt:
		case *ast.IncDecStmt:
		case *ast.ReturnStmt:
		case *ast.SendStmt:
		case *ast.SwitchStmt:
		case *ast.TypeSwitchStmt:
=======
			// Fully supported:
			case *ast.AssignStmt:
			case *ast.BlockStmt:
			case *ast.CaseClause:
			case *ast.DeclStmt:
			case *ast.EmptyStmt:
			case *ast.ExprStmt:
			case *ast.IfStmt:
			case *ast.IncDecStmt:
			case *ast.ReturnStmt:
			case *ast.SendStmt:
			case *ast.SwitchStmt:
>>>>>>> efe4da11

			// Catch all in case new statements are added:
			default:
				err = fmt.Errorf("not implmemented: ast.Stmt(%T)", n)
			}
		}
		return err == nil
	})
	return
}<|MERGE_RESOLUTION|>--- conflicted
+++ resolved
@@ -10,49 +10,11 @@
 // unsupported checks a function for unsupported language features.
 func unsupported(decl *ast.FuncDecl, info *types.Info) (err error) {
 	ast.Inspect(decl, func(node ast.Node) bool {
-<<<<<<< HEAD
-		stmt, ok := node.(ast.Stmt)
-		if !ok {
-			return true
-		}
-		switch n := stmt.(type) {
-		// Not yet supported:
-		case *ast.DeferStmt:
-			err = fmt.Errorf("not implemented: defer")
-		case *ast.GoStmt:
-			err = fmt.Errorf("not implemented: go")
-		case *ast.LabeledStmt:
-			err = fmt.Errorf("not implemented: labels")
-		case *ast.SelectStmt:
-			err = fmt.Errorf("not implemented: select")
-		case *ast.CommClause:
-			err = fmt.Errorf("not implemented: select case")
-
-		// Partially supported:
-		case *ast.RangeStmt:
-			switch t := info.TypeOf(n.X).(type) {
-			case *types.Array, *types.Slice:
-			default:
-				err = fmt.Errorf("not implemented: for range for %T", t) // e.g. *types.Map
-			}
-		case *ast.BranchStmt:
-			if n.Tok == token.GOTO {
-				err = fmt.Errorf("not implemented: goto")
-			} else if n.Tok == token.FALLTHROUGH {
-				err = fmt.Errorf("not implemented: fallthrough")
-			} else if n.Tok == token.BREAK {
-				err = fmt.Errorf("not implemented: break")
-			} else if n.Tok == token.CONTINUE {
-				err = fmt.Errorf("not implemented: continue")
-			} else if n.Label != nil {
-				err = fmt.Errorf("not implemented: labeled branch")
-=======
 		switch nn := node.(type) {
 		case ast.Expr:
 			switch nn.(type) {
 			case *ast.FuncLit:
 				err = fmt.Errorf("not implemented: func literals")
->>>>>>> efe4da11
 			}
 		case ast.Stmt:
 			switch n := nn.(type) {
@@ -63,8 +25,6 @@
 				err = fmt.Errorf("not implemented: go")
 			case *ast.LabeledStmt:
 				err = fmt.Errorf("not implemented: labels")
-			case *ast.TypeSwitchStmt:
-				err = fmt.Errorf("not implemented: type switch")
 			case *ast.SelectStmt:
 				err = fmt.Errorf("not implemented: select")
 			case *ast.CommClause:
@@ -103,21 +63,6 @@
 					err = fmt.Errorf("not implemented: for post %T", p)
 				}
 
-<<<<<<< HEAD
-		// Fully supported:
-		case *ast.AssignStmt:
-		case *ast.BlockStmt:
-		case *ast.CaseClause:
-		case *ast.DeclStmt:
-		case *ast.EmptyStmt:
-		case *ast.ExprStmt:
-		case *ast.IfStmt:
-		case *ast.IncDecStmt:
-		case *ast.ReturnStmt:
-		case *ast.SendStmt:
-		case *ast.SwitchStmt:
-		case *ast.TypeSwitchStmt:
-=======
 			// Fully supported:
 			case *ast.AssignStmt:
 			case *ast.BlockStmt:
@@ -130,7 +75,7 @@
 			case *ast.ReturnStmt:
 			case *ast.SendStmt:
 			case *ast.SwitchStmt:
->>>>>>> efe4da11
+			case *ast.TypeSwitchStmt:
 
 			// Catch all in case new statements are added:
 			default:

--- conflicted
+++ resolved
@@ -433,13 +433,8 @@
 }
 
 func (scope *scope) compileFuncBody(p *packages.Package, typ *ast.FuncType, body *ast.BlockStmt, color *types.Signature) *ast.BlockStmt {
-<<<<<<< HEAD
 	mayYield := findCalls(body, p.TypesInfo)
-
-	body = desugar(p.Types, body, p.TypesInfo, mayYield).(*ast.BlockStmt)
-=======
-	body = desugar(p, body).(*ast.BlockStmt)
->>>>>>> 9eb606d1
+	body = desugar(p, body, mayYield).(*ast.BlockStmt)
 	body = astutil.Apply(body,
 		func(cursor *astutil.Cursor) bool {
 			switch n := cursor.Node().(type) {
@@ -567,13 +562,12 @@
 								Lhs: []ast.Expr{name},
 								Tok: token.ASSIGN,
 								Rhs: []ast.Expr{
-									&ast.TypeAssertExpr{X: value, Type: typeExpr(p.Types, saveAndRestoreTypes[i])},
+									&ast.TypeAssertExpr{X: value, Type: typeExpr(p, saveAndRestoreTypes[i])},
 								},
 							},
 						},
 					},
 				},
-<<<<<<< HEAD
 			)
 		} else {
 			restoreStmts = append(restoreStmts,
@@ -590,18 +584,8 @@
 								Args: []ast.Expr{
 									&ast.BasicLit{Kind: token.INT, Value: strconv.Itoa(i)},
 								},
-=======
-				Cond: &ast.BinaryExpr{X: value, Op: token.NEQ, Y: ast.NewIdent("nil")},
-				Body: &ast.BlockStmt{
-					List: []ast.Stmt{
-						&ast.AssignStmt{
-							Lhs: []ast.Expr{name},
-							Tok: token.ASSIGN,
-							Rhs: []ast.Expr{
-								&ast.TypeAssertExpr{X: value, Type: typeExpr(p, saveAndRestoreTypes[i])},
->>>>>>> 9eb606d1
 							},
-							Type: typeExpr(p.Types, t),
+							Type: typeExpr(p, t),
 						},
 					},
 				},

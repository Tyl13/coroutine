--- conflicted
+++ resolved
@@ -40,14 +40,8 @@
 // types.Info. If this gets unruly in the future, desugaring should be
 // performed after parsing AST's but before type checking so that this is
 // done automatically by the type checker.
-<<<<<<< HEAD
-func desugar(p *types.Package, stmt ast.Stmt, info *types.Info, mayYield map[ast.Node]struct{}) ast.Stmt {
-	d := desugarer{pkg: p, info: info, nodesThatMayYield: mayYield}
-=======
-func desugar(p *packages.Package, stmt ast.Stmt) ast.Stmt {
-	info := p.TypesInfo
-	d := desugarer{pkg: p, info: info}
->>>>>>> 9eb606d1
+func desugar(p *packages.Package, stmt ast.Stmt, mayYield map[ast.Node]struct{}) ast.Stmt {
+	d := desugarer{pkg: p, info: p.TypesInfo, nodesThatMayYield: mayYield}
 	stmt = d.desugar(stmt, nil, nil, nil)
 
 	// Unused labels cause a compile error (label X defined and not used)
@@ -63,22 +57,13 @@
 }
 
 type desugarer struct {
-<<<<<<< HEAD
-	pkg               *types.Package
+	pkg               *packages.Package
 	info              *types.Info
 	vars              int
 	labels            int
 	nodesThatMayYield map[ast.Node]struct{}
 	unusedLabels      map[*ast.Ident]struct{}
 	userLabels        map[types.Object]*ast.Ident
-=======
-	pkg          *packages.Package
-	info         *types.Info
-	vars         int
-	labels       int
-	unusedLabels map[*ast.Ident]struct{}
-	userLabels   map[types.Object]*ast.Ident
->>>>>>> 9eb606d1
 }
 
 func (d *desugarer) desugar(stmt ast.Stmt, breakTo, continueTo, userLabel *ast.Ident) ast.Stmt {

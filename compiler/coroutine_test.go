package compiler

import (
	"slices"
	"testing"

	"github.com/stealthrocket/coroutine"
	. "github.com/stealthrocket/coroutine/compiler/testdata"
	"github.com/stealthrocket/coroutine/types"
)

func init() {
	// Breaks if the compiler did not retain simple top-level functions in the
	// output file.
	SomeFunctionThatShouldExistInTheCompiledFile()
}

func TestCoroutineYield(t *testing.T) {
	tests := []struct {
		name   string
		coro   func()
		coroR  func() int
		yields []int
		result int
		skip   bool
	}{
		{
			name:   "identity",
			coro:   func() { Identity(11) },
			yields: []int{11},
		},

		{
			name:   "square generator",
			coro:   func() { SquareGenerator(4) },
			yields: []int{1, 4, 9, 16},
		},

		{
			name:   "square generator twice",
			coro:   func() { SquareGeneratorTwice(4) },
			yields: []int{1, 4, 9, 16, 1, 4, 9, 16},
		},

		{
			name:   "square generator twice loop",
			coro:   func() { SquareGeneratorTwiceLoop(4) },
			yields: []int{1, 4, 9, 16, 1, 4, 9, 16},
		},

		{
			name:   "even square generator",
			coro:   func() { EvenSquareGenerator(6) },
			yields: []int{4, 16, 36},
		},

		{
			name:   "nested loops",
			coro:   func() { NestedLoops(3) },
			yields: []int{1, 2, 3, 2, 4, 6, 3, 6, 9, 2, 4, 6, 4, 8, 12, 6, 12, 18, 3, 6, 9, 6, 12, 18, 9, 18, 27},
		},

		{
			name:   "fizz buzz (1)",
			coro:   func() { FizzBuzzIfGenerator(20) },
			yields: []int{1, 2, Fizz, 4, Buzz, Fizz, 7, 8, Fizz, Buzz, 11, Fizz, 13, 14, FizzBuzz, 16, 17, Fizz, 19, Buzz},
		},

		{
			name:   "fizz buzz (2)",
			coro:   func() { FizzBuzzSwitchGenerator(20) },
			yields: []int{1, 2, Fizz, 4, Buzz, Fizz, 7, 8, Fizz, Buzz, 11, Fizz, 13, 14, FizzBuzz, 16, 17, Fizz, 19, Buzz},
		},

		{
			name:   "shadowing",
			coro:   func() { Shadowing(0) },
			yields: []int{0, 1, 0, 1, 2, 0, 2, 1, 0, 2, 1, 0, 1, 0, 13, 12, 11, 4, 2, 1, 2, 1},
		},

		{
			name:   "range over slice indices",
			coro:   func() { RangeSliceIndexGenerator(0) },
			yields: []int{0, 1, 2},
		},

		{
			name:   "range over array indices and values",
			coro:   func() { RangeArrayIndexValueGenerator(0) },
			yields: []int{0, 10, 1, 20, 2, 30},
		},

		{
			name:   "range over deferred function",
			coro:   func() { RangeYieldAndDeferAssign(5) },
			yields: []int{0, 1, 2, 3, 4},
		},

		{
			name:   "type switching",
			coro:   func() { TypeSwitchingGenerator(0) },
			yields: []int{1, 10, 2, 20, 4, 30, 8, 40},
		},

		{
			name:   "loop break and continue",
			coro:   func() { LoopBreakAndContinue(0) },
			yields: []int{1, 3, 5, 0, 1, 0, 1},
		},

		{
			name:   "range over maps",
			coro:   func() { RangeOverMaps(5) },
			yields: []int{0, 5, 5, 50, 5, 4, 3, 2, 1, 0},
		},

		{
			name:   "range over function",
			coro:   func() { Range(10, Double) },
			yields: []int{0, 2, 4, 6, 8, 10, 12, 14, 16, 18},
		},

		{
			name:   "reverse range over closure capturing by value",
			coro:   func() { RangeReverseClosureCaptureByValue(10) },
			yields: []int{9, 8, 7, 6, 5, 4, 3, 2, 1, 0},
		},

		{
			name:   "range over anonymous function",
			coro:   func() { RangeTriple(4) },
			yields: []int{0, 3, 6, 9},
		},

		{
			name:   "range over anonymous function value",
			coro:   func() { RangeTripleFuncValue(4) },
			yields: []int{0, 3, 6, 9},
		},

		{
			name:   "range over closure capturing values",
			coro:   Range10ClosureCapturingValues,
			yields: []int{0, 1, 2, 3, 4, 5, 6, 7, 8, 9},
		},

		{
			name:   "range over closure capturing pointers",
			coro:   Range10ClosureCapturingPointers,
			yields: []int{0, 1, 2, 3, 4, 5, 6, 7, 8, 9},
		},

		{
			name:   "range over closure capturing heterogenous values",
			coro:   Range10ClosureHeterogenousCapture,
			yields: []int{0, 1, 2, 3, 4, 5, 6, 7, 8, 9},
		},

		{
			name:   "range with heterogenous values",
			coro:   Range10Heterogenous,
			yields: []int{0, 1, 2, 3, 4, 5, 6, 7, 8, 9},
		},

		{
			name:   "select",
			coro:   func() { Select(8) },
			yields: []int{-1, 0, 0, 1, 10, 2, 20, 3, 30, 4, 40, 50, 0, 1, 2},
			// TODO: re-enable test once either chan serialization is supported,
			//  or the desugaring pass skips statements that cannot yield (which
			//  will reduce temporary vars and avoid the need to deser type chan)
			skip: true,
		},

		{
			name: "yielding expression desugaring",
			coro: func() { YieldingExpressionDesugaring() },
			yields: []int{
				-1, 1, -2, 2, -3, 3, -4, 4, -5, 5, 50, // if
				-6, 6, -8, 8, 70, -8, 8, 70, -8, 8, // for
				-9, 9, -10, 10, -11, 11, -12, 12, -13, 13, // switch
				-15, 15, 150, // type switch
			},
		},

		{
			name:   "yield imported type time.Duration",
			coro:   YieldingDurations,
			yields: []int{100, 101, 102, 103, 104, 105, 106, 107, 108, 109},
		},

		{
			name:   "methods",
			coro:   func() { var s MethodGeneratorState; s.MethodGenerator(5) },
			yields: []int{0, 1, 2, 3, 4, 5},
		},

		{
			name:   "var args",
			coro:   func() { VarArgs(3) },
			yields: []int{0, 1, 2},
		},

		{
			name:   "return values",
			coroR:  func() int { return NestedLoops(3) },
			yields: []int{1, 2, 3, 2, 4, 6, 3, 6, 9, 2, 4, 6, 4, 8, 12, 6, 12, 18, 3, 6, 9, 6, 12, 18, 9, 18, 27},
			result: 27,
		},

		{
			name:   "return named values",
			coroR:  func() int { return ReturnNamedValue() },
			yields: []int{11},
			result: 42,
		},

		{
<<<<<<< HEAD
			name:   "generic function",
			coro:   func() { IdentityGenericInt(11) },
=======
			name:   "closure capturing receiver and param",
			coro:   func() { StructClosure(3) },
			yields: []int{-1, 10, 100, 1000, 11, 101, 1000, 12, 102, 1000},
		},

		{
			name:   "identity generic",
			coro:   func() { IdentityGeneric[int](11) },
>>>>>>> b379c8bc
			yields: []int{11},
		},

		{
			name:   "generic struct",
			coro:   func() { IdentityGenericStructInt(11) },
			yields: []int{11},
		},

		{
			name:   "generic function closure",
			coro:   func() { IdentityGenericClosureInt(11) },
			yields: []int{11, 11},
		},

		{
			name:   "generic struct closure",
			coro:   func() { IdentityGenericStructClosureInt(11) },
			yields: []int{-1, 11, 100, 23, 12, 101, 45},
		},
	}

	// This emulates the installation of function type information by the
	// compiler because we are not doing codegen for the test files in this
	// package.
	for _, test := range tests {
		if test.coro != nil {
			addr := types.FuncAddr(test.coro)
			fn := types.FuncByAddr(addr)
			types.RegisterFunc[func()](fn.Name)
		} else {
			addr := types.FuncAddr(test.coroR)
			fn := types.FuncByAddr(addr)
			types.RegisterFunc[func() int](fn.Name)
		}
	}

	for _, test := range tests {
		t.Run(test.name, func(t *testing.T) {
			if test.skip {
				t.Skip("test is disabled")
			}

			var g coroutine.Coroutine[int, any]
			if test.coro != nil {
				g = coroutine.New[int, any](test.coro)
			} else {
				g = coroutine.NewWithReturn[int, any](test.coroR)
			}

			var yield int
			for g.Next() {
				if yield == len(test.yields) {
					t.Errorf("unexpected yield from coroutine")
					break
				}
				actual := g.Recv()
				expect := test.yields[yield]
				if actual != expect {
					t.Fatalf("coroutine yielded incorrect value at index %d: got %#v, expect %#v", yield, actual, expect)
				}
				yield++

				// If supported, serialize => deserialize the context
				// before resuming.
				b, err := g.Context().Marshal()
				if err != nil {
					if err == coroutine.ErrNotDurable {
						continue
					}
					t.Fatal(err)
				}

				reconstructed := coroutine.New[int, any](test.coro)
				if err := reconstructed.Context().Unmarshal(b); err != nil {
					t.Fatal(err)
				}
				g = reconstructed
			}
			if yield < len(test.yields) {
				t.Errorf("coroutine did not yield the correct number of times: got %d, expect %d", yield, len(test.yields))
			}
			if test.coroR != nil {
				if got := g.Result(); got != test.result {
					t.Errorf("unexpected coroutine return value: got %v, want %v", got, test.result)
				}
			}
		})
	}
}

func TestCoroutineStop(t *testing.T) {
	coro := coroutine.New[int, any](func() { SquareGenerator(4) })

	values := []int{}
	coroutine.Run(coro, func(v int) any {
		if v > 10 {
			coro.Stop()
		} else {
			values = append(values, v)
		}
		return nil
	})

	if !slices.Equal(values, []int{1, 4, 9}) {
		t.Errorf("wrong values yield by coroutine: %#v", values)
	}
}<|MERGE_RESOLUTION|>--- conflicted
+++ resolved
@@ -216,19 +216,13 @@
 		},
 
 		{
-<<<<<<< HEAD
-			name:   "generic function",
-			coro:   func() { IdentityGenericInt(11) },
-=======
 			name:   "closure capturing receiver and param",
 			coro:   func() { StructClosure(3) },
 			yields: []int{-1, 10, 100, 1000, 11, 101, 1000, 12, 102, 1000},
 		},
-
-		{
-			name:   "identity generic",
-			coro:   func() { IdentityGeneric[int](11) },
->>>>>>> b379c8bc
+		{
+			name:   "generic function",
+			coro:   func() { IdentityGenericInt(11) },
 			yields: []int{11},
 		},
 

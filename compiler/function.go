--- conflicted
+++ resolved
@@ -83,15 +83,10 @@
 		return v
 	}
 
-<<<<<<< HEAD
 	signature := copyFunctionType(functionTypeOf(fn))
 	signature.TypeParams = nil
 
 	recv := copyFieldList(functionRecvOf(fn))
-=======
-	signature := functionTypeOf(fn)
-	recv := functionRecvOf(fn)
->>>>>>> b379c8bc
 	for _, fields := range []*ast.FieldList{recv, signature.Params, signature.Results} {
 		if fields != nil {
 			for _, field := range fields.List {
@@ -391,7 +386,6 @@
 	}
 }
 
-<<<<<<< HEAD
 func copyFunctionType(f *ast.FuncType) *ast.FuncType {
 	return &ast.FuncType{
 		TypeParams: copyFieldList(f.TypeParams),
@@ -416,8 +410,6 @@
 	return &c
 }
 
-=======
->>>>>>> b379c8bc
 func functionBodyOf(fn ast.Node) *ast.BlockStmt {
 	switch f := fn.(type) {
 	case *ast.FuncDecl:

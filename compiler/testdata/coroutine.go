//go:build !durable

package testdata

import (
	"time"
	"unsafe"

	"github.com/stealthrocket/coroutine"
)

//go:generate coroc

func SomeFunctionThatShouldExistInTheCompiledFile() {
}

func Identity(n int) {
	coroutine.Yield[int, any](n)
}

func SquareGenerator(n int) {
	for i := 1; i <= n; i++ {
		coroutine.Yield[int, any](i * i)
	}
}

func SquareGeneratorTwice(n int) {
	SquareGenerator(n)
	SquareGenerator(n)
}

func SquareGeneratorTwiceLoop(n int) {
	for i := 0; i < 2; i++ {
		SquareGenerator(n)
	}
}

func EvenSquareGenerator(n int) {
	for i := 1; i <= n; i++ {
		if mod2 := i % 2; mod2 == 0 {
			coroutine.Yield[int, any](i * i)
		}
	}
}

func NestedLoops(n int) int {
	var count int
	for i := 1; i <= n; i++ {
		for j := 1; j <= n; j++ {
			for k := 1; k <= n; k++ {
				coroutine.Yield[int, any](i * j * k)
				count++
			}
		}
	}
	return count
}

func FizzBuzzIfGenerator(n int) {
	for i := 1; i <= n; i++ {
		if i%3 == 0 && i%5 == 0 {
			coroutine.Yield[int, any](FizzBuzz)
		} else if i%3 == 0 {
			coroutine.Yield[int, any](Fizz)
		} else if mod5 := i % 5; mod5 == 0 {
			coroutine.Yield[int, any](Buzz)
		} else {
			coroutine.Yield[int, any](i)
		}
	}
}

func FizzBuzzSwitchGenerator(n int) {
	for i := 1; i <= n; i++ {
		switch {
		case i%3 == 0 && i%5 == 0:
			coroutine.Yield[int, any](FizzBuzz)
		case i%3 == 0:
			coroutine.Yield[int, any](Fizz)
		case i%5 == 0:
			coroutine.Yield[int, any](Buzz)
		default:
			coroutine.Yield[int, any](i)
		}
	}
}

func Shadowing(_ int) {
	i := 0
	coroutine.Yield[int, any](i) // 0

	if i := 1; true {
		coroutine.Yield[int, any](i) // 1
	}
	coroutine.Yield[int, any](i) // 0

	for i := 1; i < 3; i++ {
		coroutine.Yield[int, any](i) // 1, 2
	}
	coroutine.Yield[int, any](i) // 0

	switch i := 1; i {
	case 1:
		switch i := 2; i {
		default:
			coroutine.Yield[int, any](i) // 2
		}
		coroutine.Yield[int, any](i) // 1
	}

	coroutine.Yield[int, any](i) // 0
	{
		i := 1
		{
			i := 2
			coroutine.Yield[int, any](i) // 2
		}
		coroutine.Yield[int, any](i) // 1
	}

	coroutine.Yield[int, any](i) // 0
	var j = i
	{
		j := 1
		coroutine.Yield[int, any](j) // 1
	}
	coroutine.Yield[int, any](j) // 0

	const k = 11
	{
		const k = 12
		{
			k := 13
			coroutine.Yield[int, any](k) // 13
		}
		coroutine.Yield[int, any](k) // 12
	}
	coroutine.Yield[int, any](k) // 11

	type foo uint16
	{
		type foo uint32
		coroutine.Yield[int, any](int(unsafe.Sizeof(foo(0)))) // 4
	}
	coroutine.Yield[int, any](int(unsafe.Sizeof(foo(0)))) // 2

	const siz = 1
	type baz [siz]uint8
	{
		type bar [siz]uint8
		coroutine.Yield[int, any](int(unsafe.Sizeof(bar{}))) // 1
		const siz = unsafe.Sizeof(bar{}) * 2
		type baz [siz]uint8
		coroutine.Yield[int, any](int(unsafe.Sizeof(baz{}))) // 2
	}
	coroutine.Yield[int, any](int(unsafe.Sizeof(baz{}))) // 1
}

func RangeSliceIndexGenerator(_ int) {
	for i := range []int{10, 20, 30} {
		coroutine.Yield[int, any](i)
	}
}

func RangeArrayIndexValueGenerator(_ int) {
	for i, v := range [...]int{10, 20, 30} {
		coroutine.Yield[int, any](i)
		coroutine.Yield[int, any](v)
	}
}

func TypeSwitchingGenerator(_ int) {
	for _, val := range []any{int8(10), int16(20), int32(30), int64(40)} {
		switch val.(type) {
		case int8:
			coroutine.Yield[int, any](1)
		case int16:
			coroutine.Yield[int, any](2)
		case int32:
			coroutine.Yield[int, any](4)
		case int64:
			coroutine.Yield[int, any](8)
		}
		switch v := val.(type) {
		case int8:
			coroutine.Yield[int, any](int(v))
		case int16:
			coroutine.Yield[int, any](int(v))
		case int32:
			coroutine.Yield[int, any](int(v))
		case int64:
			coroutine.Yield[int, any](int(v))
		}
	}
}

func LoopBreakAndContinue(_ int) {
	for i := 0; i < 10; i++ {
		if mod2 := i % 2; mod2 == 0 {
			continue
		}
		if i > 5 {
			break
		}
		coroutine.Yield[int, any](i)
	}

outer:
	for i := 0; i < 2; i++ {
		for j := 0; j < 3; j++ {
			coroutine.Yield[int, any](j)
			switch j {
			case 0:
				continue
			case 1:
				switch i {
				case 0:
					continue outer
				case 1:
					break outer
				}
			}
		}
	}
}

func RangeOverMaps(n int) {
	m := map[int]int{}
	for range m {
		panic("unreachable")
	}
	for _ = range m {
		panic("unreachable")
	}
	for _, _ = range m {
		panic("unreachable")
	}
	m[n] = n * 10
	for range m {
		coroutine.Yield[int, any](0)
	}
	for k := range m {
		coroutine.Yield[int, any](k)
	}
	for k, v := range m {
		coroutine.Yield[int, any](k)
		coroutine.Yield[int, any](v)
	}

	// Map iteration order is not deterministic, so to
	// test iteration with a map with more than one element
	// we'll build a map and then successively delete keys
	// while yielding the length of the map.
	m2 := make(map[int]struct{}, n)
	for i := 0; i < n; i++ {
		m2[i] = struct{}{}
	}
	coroutine.Yield[int, any](len(m2))
	for k := range m2 {
		delete(m2, k)
		coroutine.Yield[int, any](len(m2))
	}
}

func Range(n int, do func(int)) {
	for i := 0; i < n; i++ {
		do(i)
	}
}

func Double(n int) {
	coroutine.Yield[int, any](2 * n)
}

func RangeTriple(n int) {
	Range(n, func(i int) {
		coroutine.Yield[int, any](3 * i)
	})
}

func RangeTripleFuncValue(n int) {
	f := func(i int) {
		coroutine.Yield[int, any](3 * i)
	}
	Range(n, f)
}

func RangeReverseClosureCaptureByValue(n int) {
	i := 0
	f := func() {
		coroutine.Yield[int, any](n - (i + 1))
	}

	for i < n {
		f()
		i++
	}
}

func Range10ClosureCapturingValues() {
	i := 0
	n := 10
	f := func() bool {
		if i < n {
			coroutine.Yield[int, any](i)
			i++
			return true
		}
		return false
	}

	for f() {
	}
}

func Range10ClosureCapturingPointers() {
	i, n := 0, 10
	p := &i
	q := &n
	f := func() bool {
		if *p < *q {
			coroutine.Yield[int, any](*p)
			(*p)++
			return true
		}
		return false
	}

	for f() {
	}
}

func Range10ClosureHeterogenousCapture() {
	var (
		a int8    = 0
		b int16   = 1
		c int32   = 2
		d int64   = 3
		e uint8   = 4
		f uint16  = 5
		g uint32  = 6
		h uint64  = 7
		i uintptr = 8
		j         = func() int { return int(i) + 1 }
	)

	n := 0
	x := func() bool {
		var v int
		switch n {
		case 0:
			v = int(a)
		case 1:
			v = int(b)
		case 2:
			v = int(c)
		case 3:
			v = int(d)
		case 4:
			v = int(e)
		case 5:
			v = int(f)
		case 6:
			v = int(g)
		case 7:
			v = int(h)
		case 8:
			v = int(i)
		case 9:
			v = j()
		}
		coroutine.Yield[int, any](v)
		n++
		return n < 10
	}

	for x() {
	}
}

func Range10Heterogenous() {
	var (
		a int8    = 0
		b int16   = 1
		c int32   = 2
		d int64   = 3
		e uint8   = 4
		f uint16  = 5
		g uint32  = 6
		h uint64  = 7
		i uintptr = 8
	)

	for n := 0; n < 10; n++ {
		var v int
		switch n {
		case 0:
			v = int(a)
		case 1:
			v = int(b)
		case 2:
			v = int(c)
		case 3:
			v = int(d)
		case 4:
			v = int(e)
		case 5:
			v = int(f)
		case 6:
			v = int(g)
		case 7:
			v = int(h)
		case 8:
			v = int(i)
		case 9:
			v = int(n)
		}
		coroutine.Yield[int, any](v)
	}
}

func Select(n int) {
	select {
	default:
		coroutine.Yield[int, any](-1)
	}

	for i := 0; i < n; i++ {
		select {
		case <-time.After(0):
			if i >= 5 {
				break
			}
			coroutine.Yield[int, any](i)
		case <-time.After(1 * time.Second):
			panic("unreachable")
		}

	foo:
		select {
		case <-time.After(0):
			if i >= 6 {
				break foo
			}
			coroutine.Yield[int, any](i * 10)
		}
	}

	select {
	case <-time.After(0):
		for j := 0; j < 3; j++ {
			coroutine.Yield[int, any](j)
		}
	}
}

func YieldingExpressionDesugaring() {
	if x := a(b(1)); x == a(b(2)) {
	} else if y := a(b(3)); y == a(b(4))-1 {
		coroutine.Yield[int, any](a(b(5)) * 10)
	} else if a(b(100)) == 100 {
		panic("unreachable")
	}

	// TODO: support yields in the post iteration statement
	for i := a(b(6)); i < a(b(8)); i++ {
		coroutine.Yield[int, any](70)
	}

	switch x := a(b(9)); x {
	default:
		panic("unreachable")
	case a(b(10)):
		panic("unreachable")
	case a(b(11)):
		panic("unreachable")
	case a(b(12)) - 3: // true!
		a(b(13))
	case a(b(14)):
		panic("unreachable")
	}

	switch x := any(a(b(15))).(type) {
	case bool:
		panic("unreachable")
	case int:
		coroutine.Yield[int, any](x * 10)
	default:
		panic("unreachable")
	}

	// TODO: test select desugaring here too
}

func a(v int) int {
	coroutine.Yield[int, any](v)
	return v
}

func b(v int) int {
	coroutine.Yield[int, any](-v)
	return v
}

func YieldingDurations() {
	t := new(time.Duration)
	*t = time.Duration(100)

	f := func() {
		i := int(t.Nanoseconds())
		*t = time.Duration(i + 1)
		coroutine.Yield[int, any](i)
	}
	for i := 0; i < 10; i++ {
		f()
	}
}

func YieldAndDeferAssign(assign *int, yield, value int) {
	defer func() {
		*assign = value
	}()
	coroutine.Yield[int, any](yield)
}

func RangeYieldAndDeferAssign(n int) {
	for i := 0; i < n; {
		YieldAndDeferAssign(&i, i, i+1)
	}
}

type MethodGeneratorState struct{ i int }

func (s *MethodGeneratorState) MethodGenerator(n int) {
	for s.i = 0; s.i <= n; s.i++ {
		coroutine.Yield[int, any](s.i)
	}
}

func VarArgs(n int) {
	args := make([]int, n)
	for i := range args {
		args[i] = i
	}
	varArgs(args...)
}

func varArgs(args ...int) {
	for _, arg := range args {
		coroutine.Yield[int, any](arg)
	}
}

func ReturnNamedValue() (out int) {
	out = 5
	coroutine.Yield[int, any](11)
	out = 42
	return
}

func IdentityGeneric[T any](n T) {
	coroutine.Yield[T, any](n)
}

func IdentityGenericInt(n int) {
	IdentityGeneric[int](n)
}

func IdentityGenericClosure[T any](n T) {
	fn := buildClosure(n)
	fn()
	fn()
}

// TODO: add this go:noinline directive automatically (once stealthrocket/coroutine#84 is fixed)
//
//go:noinline
func buildClosure[T any](n T) func() {
	return func() {
		coroutine.Yield[T, any](n)
	}
}

func IdentityGenericClosureInt(n int) {
	IdentityGenericClosure[int](n)
}

type integer interface {
	~int | ~int8 | ~int16 | ~int32 | ~int64
}

type IdentityGenericStruct[T integer] struct {
	n T
}

func (i *IdentityGenericStruct[T]) Run() {
	coroutine.Yield[T, any](i.n)
}

func (i *IdentityGenericStruct[T]) Closure(n T) func(T) {
	// Force compilation of this method. Remove once #84 is fixed.
	coroutine.Yield[T, any](-1)

	return func(x T) {
		coroutine.Yield[T, any](i.n)
		i.n++
		coroutine.Yield[T, any](n)
		n++
		coroutine.Yield[T, any](x)
	}
}

func IdentityGenericStructInt(n int) {
	(&IdentityGenericStruct[int]{n: n}).Run()
}

<<<<<<< HEAD
func IdentityGenericStructClosureInt(n int) {
	fn := (&IdentityGenericStruct[int]{n: n}).Closure(100)
	fn(23)
	fn(45)
=======
type Box struct {
	x int
}

func (b *Box) Closure(y int) func(int) {
	// Force compilation of this method and the closure within.
	// Remove once #84 is fixed.
	coroutine.Yield[int, any](-1)

	return func(z int) {
		coroutine.Yield[int, any](b.x)
		coroutine.Yield[int, any](y)
		coroutine.Yield[int, any](z)
		b.x++
		y++
		z++ // mutation is lost
	}
}

func StructClosure(n int) {
	box := Box{10}
	fn := box.Closure(100)
	for i := 0; i < n; i++ {
		fn(1000)
	}
>>>>>>> b379c8bc
}<|MERGE_RESOLUTION|>--- conflicted
+++ resolved
@@ -558,68 +558,6 @@
 	return
 }
 
-func IdentityGeneric[T any](n T) {
-	coroutine.Yield[T, any](n)
-}
-
-func IdentityGenericInt(n int) {
-	IdentityGeneric[int](n)
-}
-
-func IdentityGenericClosure[T any](n T) {
-	fn := buildClosure(n)
-	fn()
-	fn()
-}
-
-// TODO: add this go:noinline directive automatically (once stealthrocket/coroutine#84 is fixed)
-//
-//go:noinline
-func buildClosure[T any](n T) func() {
-	return func() {
-		coroutine.Yield[T, any](n)
-	}
-}
-
-func IdentityGenericClosureInt(n int) {
-	IdentityGenericClosure[int](n)
-}
-
-type integer interface {
-	~int | ~int8 | ~int16 | ~int32 | ~int64
-}
-
-type IdentityGenericStruct[T integer] struct {
-	n T
-}
-
-func (i *IdentityGenericStruct[T]) Run() {
-	coroutine.Yield[T, any](i.n)
-}
-
-func (i *IdentityGenericStruct[T]) Closure(n T) func(T) {
-	// Force compilation of this method. Remove once #84 is fixed.
-	coroutine.Yield[T, any](-1)
-
-	return func(x T) {
-		coroutine.Yield[T, any](i.n)
-		i.n++
-		coroutine.Yield[T, any](n)
-		n++
-		coroutine.Yield[T, any](x)
-	}
-}
-
-func IdentityGenericStructInt(n int) {
-	(&IdentityGenericStruct[int]{n: n}).Run()
-}
-
-<<<<<<< HEAD
-func IdentityGenericStructClosureInt(n int) {
-	fn := (&IdentityGenericStruct[int]{n: n}).Closure(100)
-	fn(23)
-	fn(45)
-=======
 type Box struct {
 	x int
 }
@@ -645,5 +583,66 @@
 	for i := 0; i < n; i++ {
 		fn(1000)
 	}
->>>>>>> b379c8bc
+}
+
+func IdentityGeneric[T any](n T) {
+	coroutine.Yield[T, any](n)
+}
+
+func IdentityGenericInt(n int) {
+	IdentityGeneric[int](n)
+}
+
+func IdentityGenericClosure[T any](n T) {
+	fn := buildClosure(n)
+	fn()
+	fn()
+}
+
+// TODO: add this go:noinline directive automatically (once stealthrocket/coroutine#84 is fixed)
+//
+//go:noinline
+func buildClosure[T any](n T) func() {
+	return func() {
+		coroutine.Yield[T, any](n)
+	}
+}
+
+func IdentityGenericClosureInt(n int) {
+	IdentityGenericClosure[int](n)
+}
+
+type integer interface {
+	~int | ~int8 | ~int16 | ~int32 | ~int64
+}
+
+type IdentityGenericStruct[T integer] struct {
+	n T
+}
+
+func (i *IdentityGenericStruct[T]) Run() {
+	coroutine.Yield[T, any](i.n)
+}
+
+func (i *IdentityGenericStruct[T]) Closure(n T) func(T) {
+	// Force compilation of this method. Remove once #84 is fixed.
+	coroutine.Yield[T, any](-1)
+
+	return func(x T) {
+		coroutine.Yield[T, any](i.n)
+		i.n++
+		coroutine.Yield[T, any](n)
+		n++
+		coroutine.Yield[T, any](x)
+	}
+}
+
+func IdentityGenericStructInt(n int) {
+	(&IdentityGenericStruct[int]{n: n}).Run()
+}
+
+func IdentityGenericStructClosureInt(n int) {
+	fn := (&IdentityGenericStruct[int]{n: n}).Closure(100)
+	fn(23)
+	fn(45)
 }